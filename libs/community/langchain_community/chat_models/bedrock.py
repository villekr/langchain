<<<<<<< HEAD
from typing import (
    Any,
    AsyncIterator,
    Dict,
    Iterator,
    List,
    Optional,
)
=======
import re
from typing import Any, Dict, Iterator, List, Optional, Tuple, Union
>>>>>>> ced5e7ba

from langchain_core.callbacks import (
    AsyncCallbackManagerForLLMRun,
    CallbackManagerForLLMRun,
)
from langchain_core.language_models.chat_models import BaseChatModel
from langchain_core.messages import AIMessage, AIMessageChunk, BaseMessage
from langchain_core.outputs import ChatGeneration, ChatGenerationChunk, ChatResult
from langchain_core.pydantic_v1 import Extra

from langchain_community.chat_models.anthropic import (
    convert_messages_to_prompt_anthropic,
)
from langchain_community.chat_models.meta import convert_messages_to_prompt_llama
from langchain_community.llms.bedrock import BedrockBase
from langchain_community.utilities.anthropic import (
    get_num_tokens_anthropic,
    get_token_ids_anthropic,
)


def _format_image(image_url: str) -> Dict:
    """
    Formats an image of format data:image/jpeg;base64,{b64_string}
    to a dict for anthropic api

    {
      "type": "base64",
      "media_type": "image/jpeg",
      "data": "/9j/4AAQSkZJRg...",
    }

    And throws an error if it's not a b64 image
    """
    regex = r"^data:(?P<media_type>image/.+);base64,(?P<data>.+)$"
    match = re.match(regex, image_url)
    if match is None:
        raise ValueError(
            "Anthropic only supports base64-encoded images currently."
            " Example: data:image/png;base64,'/9j/4AAQSk'..."
        )
    return {
        "type": "base64",
        "media_type": match.group("media_type"),
        "data": match.group("data"),
    }


def _format_anthropic_messages(
    messages: List[BaseMessage],
) -> Tuple[Optional[str], List[Dict]]:
    """Format messages for anthropic."""

    """
    [
        {
            "role": _message_type_lookups[m.type],
            "content": [_AnthropicMessageContent(text=m.content).dict()],
        }
        for m in messages
    ]
    """
    system: Optional[str] = None
    formatted_messages: List[Dict] = []
    for i, message in enumerate(messages):
        if message.type == "system":
            if i != 0:
                raise ValueError("System message must be at beginning of message list.")
            if not isinstance(message.content, str):
                raise ValueError(
                    "System message must be a string, "
                    f"instead was: {type(message.content)}"
                )
            system = message.content
            continue

        role = _message_type_lookups[message.type]
        content: Union[str, List[Dict]]

        if not isinstance(message.content, str):
            # parse as dict
            assert isinstance(
                message.content, list
            ), "Anthropic message content must be str or list of dicts"

            # populate content
            content = []
            for item in message.content:
                if isinstance(item, str):
                    content.append(
                        {
                            "type": "text",
                            "text": item,
                        }
                    )
                elif isinstance(item, dict):
                    if "type" not in item:
                        raise ValueError("Dict content item must have a type key")
                    if item["type"] == "image_url":
                        # convert format
                        source = _format_image(item["image_url"]["url"])
                        content.append(
                            {
                                "type": "image",
                                "source": source,
                            }
                        )
                    else:
                        content.append(item)
                else:
                    raise ValueError(
                        f"Content items must be str or dict, instead was: {type(item)}"
                    )
        else:
            content = message.content

        formatted_messages.append(
            {
                "role": role,
                "content": content,
            }
        )
    return system, formatted_messages


class ChatPromptAdapter:
    """Adapter class to prepare the inputs from Langchain to prompt format
    that Chat model expects.
    """

    @classmethod
    def convert_messages_to_prompt(
        cls, provider: str, messages: List[BaseMessage]
    ) -> str:
        if provider == "anthropic":
            prompt = convert_messages_to_prompt_anthropic(messages=messages)
        elif provider == "meta":
            prompt = convert_messages_to_prompt_llama(messages=messages)
        elif provider == "amazon":
            prompt = convert_messages_to_prompt_anthropic(
                messages=messages,
                human_prompt="\n\nUser:",
                ai_prompt="\n\nBot:",
            )
        else:
            raise NotImplementedError(
                f"Provider {provider} model does not support chat."
            )
        return prompt

    @classmethod
    def format_messages(
        cls, provider: str, messages: List[BaseMessage]
    ) -> Tuple[Optional[str], List[Dict]]:
        if provider == "anthropic":
            return _format_anthropic_messages(messages)

        raise NotImplementedError(
            f"Provider {provider} not supported for format_messages"
        )


_message_type_lookups = {"human": "user", "ai": "assistant"}


class BedrockChat(BaseChatModel, BedrockBase):
    """A chat model that uses the Bedrock API."""

    @property
    def _llm_type(self) -> str:
        """Return type of chat model."""
        return "amazon_bedrock_chat"

    @classmethod
    def is_lc_serializable(cls) -> bool:
        """Return whether this model can be serialized by Langchain."""
        return True

    @classmethod
    def get_lc_namespace(cls) -> List[str]:
        """Get the namespace of the langchain object."""
        return ["langchain", "chat_models", "bedrock"]

    @property
    def lc_attributes(self) -> Dict[str, Any]:
        attributes: Dict[str, Any] = {}

        if self.region_name:
            attributes["region_name"] = self.region_name

        return attributes

    class Config:
        """Configuration for this pydantic object."""

        extra = Extra.forbid

    def _stream(
        self,
        messages: List[BaseMessage],
        stop: Optional[List[str]] = None,
        run_manager: Optional[CallbackManagerForLLMRun] = None,
        **kwargs: Any,
    ) -> Iterator[ChatGenerationChunk]:
        provider = self._get_provider()
        system = None
        formatted_messages = None
        if provider == "anthropic":
            prompt = None
            system, formatted_messages = ChatPromptAdapter.format_messages(
                provider, messages
            )
        else:
            prompt = ChatPromptAdapter.convert_messages_to_prompt(
                provider=provider, messages=messages
            )

        for chunk in self._prepare_input_and_invoke_stream(
            prompt=prompt,
            system=system,
            messages=formatted_messages,
            stop=stop,
            run_manager=run_manager,
            **kwargs,
        ):
            delta = chunk.text
            yield ChatGenerationChunk(message=AIMessageChunk(content=delta))

    async def _astream(
        self,
        messages: List[BaseMessage],
        stop: Optional[List[str]] = None,
        run_manager: Optional[AsyncCallbackManagerForLLMRun] = None,
        **kwargs: Any,
    ) -> AsyncIterator[ChatGenerationChunk]:
        provider = self._get_provider()
        prompt = ChatPromptAdapter.convert_messages_to_prompt(
            provider=provider, messages=messages
        )

        async for chunk in self._aprepare_input_and_invoke_stream(
            prompt=prompt, stop=stop, run_manager=run_manager, **kwargs
        ):
            delta = chunk.text
            yield ChatGenerationChunk(message=AIMessageChunk(content=delta))

    def _generate(
        self,
        messages: List[BaseMessage],
        stop: Optional[List[str]] = None,
        run_manager: Optional[CallbackManagerForLLMRun] = None,
        **kwargs: Any,
    ) -> ChatResult:
        completion = ""

        if self.streaming:
            for chunk in self._stream(messages, stop, run_manager, **kwargs):
                completion += chunk.text
        else:
            provider = self._get_provider()
            system = None
            formatted_messages = None
            params: Dict[str, Any] = {**kwargs}
            if provider == "anthropic":
                prompt = None
                system, formatted_messages = ChatPromptAdapter.format_messages(
                    provider, messages
                )
            else:
                prompt = ChatPromptAdapter.convert_messages_to_prompt(
                    provider=provider, messages=messages
                )

            if stop:
                params["stop_sequences"] = stop

            completion = self._prepare_input_and_invoke(
                prompt=prompt,
                stop=stop,
                run_manager=run_manager,
                system=system,
                messages=formatted_messages,
                **params,
            )

        return ChatResult(
            generations=[ChatGeneration(message=AIMessage(content=completion))]
        )

    async def _agenerate(
        self,
        messages: List[BaseMessage],
        stop: Optional[List[str]] = None,
        run_manager: Optional[AsyncCallbackManagerForLLMRun] = None,
        **kwargs: Any,
    ) -> ChatResult:
        completion = ""

        if self.streaming:
            async for chunk in self._astream(messages, stop, run_manager, **kwargs):
                completion += chunk.text
        else:
            provider = self._get_provider()
            prompt = ChatPromptAdapter.convert_messages_to_prompt(
                provider=provider, messages=messages
            )

            params: Dict[str, Any] = {**kwargs}
            if stop:
                params["stop_sequences"] = stop

            completion = await self._aprepare_input_and_invoke(
                prompt=prompt, stop=stop, run_manager=run_manager, **params
            )

        message = AIMessage(content=completion)
        return ChatResult(generations=[ChatGeneration(message=message)])

    def get_num_tokens(self, text: str) -> int:
        if self._model_is_anthropic:
            return get_num_tokens_anthropic(text)
        else:
            return super().get_num_tokens(text)

    def get_token_ids(self, text: str) -> List[int]:
        if self._model_is_anthropic:
            return get_token_ids_anthropic(text)
        else:
            return super().get_token_ids(text)<|MERGE_RESOLUTION|>--- conflicted
+++ resolved
@@ -1,16 +1,5 @@
-<<<<<<< HEAD
-from typing import (
-    Any,
-    AsyncIterator,
-    Dict,
-    Iterator,
-    List,
-    Optional,
-)
-=======
 import re
 from typing import Any, Dict, Iterator, List, Optional, Tuple, Union
->>>>>>> ced5e7ba
 
 from langchain_core.callbacks import (
     AsyncCallbackManagerForLLMRun,
@@ -326,8 +315,9 @@
                 prompt=prompt, stop=stop, run_manager=run_manager, **params
             )
 
-        message = AIMessage(content=completion)
-        return ChatResult(generations=[ChatGeneration(message=message)])
+        return ChatResult(
+            generations=[ChatGeneration(message=AIMessage(content=completion))]
+        )
 
     def get_num_tokens(self, text: str) -> int:
         if self._model_is_anthropic:
